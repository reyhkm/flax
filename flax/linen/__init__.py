--- conflicted
+++ resolved
@@ -17,7 +17,6 @@
 
 # pylint: disable=g-multiple-import
 # re-export commonly used modules and functions
-<<<<<<< HEAD
 from .activation import (
   PReLU as PReLU,
   celu as celu,
@@ -105,30 +104,7 @@
   scan as scan,
   vjp as vjp,
   vmap as vmap,
-  while_loop as while_loop
+  while_loop as while_loop,
+  cond as cond
 )
-=======
-from .activation import (PReLU, celu, elu, gelu, glu, leaky_relu, log_sigmoid,
-                         log_softmax, relu, sigmoid, silu, soft_sign, softmax,
-                         softplus, swish, tanh)
-from .attention import (MultiHeadDotProductAttention, SelfAttention,
-                        combine_masks, dot_product_attention,
-                        dot_product_attention_weights, make_attention_mask,
-                        make_causal_mask)
-from .combinators import Sequential
-from ..core import DenyList, FrozenDict, broadcast
-from .initializers import ones, zeros
-from .linear import Conv, ConvLocal, ConvTranspose, Dense, DenseGeneral, Embed
-from .module import (Module, Variable, apply, compact,
-                     disable_named_call, enable_named_call, init,
-                     init_with_output, merge_param, nowrap, override_named_call)
-from .normalization import BatchNorm, GroupNorm, LayerNorm
-from .pooling import avg_pool, max_pool, pool
-from .recurrent import ConvLSTM, GRUCell, LSTMCell, OptimizedLSTMCell
-from .stochastic import Dropout
-from .transforms import (checkpoint, custom_vjp, jit, jvp, map_variables,
-                         named_call, remat, remat_scan, scan, vjp, vmap,
-                         while_loop, cond)
-
->>>>>>> cd5c4d7c
 # pylint: enable=g-multiple-import